--- conflicted
+++ resolved
@@ -70,15 +70,12 @@
             beginWord: true,
         },
         {
-<<<<<<< HEAD
             // Azure magic commands
             token: "builtin",
             regex: String.raw`(%azure\.(connect|execute|jobs|output|status|submit|target))\b`,
             beginWord: true,
         },
         {
-=======
->>>>>>> 4f6051c0
             // chemistry magic commands
             token: "builtin",
             regex: String.raw`(%chemistry\.(broombridge|encode|fh\.add_terms|fh\.load|inputstate\.load))\b`,
@@ -87,11 +84,7 @@
         {
             // katas magic commands
             token: "builtin",
-<<<<<<< HEAD
-            regex: String.raw`(%(?:check_kata|kata))\b`,
-=======
             regex: String.raw`(%(check_kata|kata))\b`,
->>>>>>> 4f6051c0
             beginWord: true,
         },
     ];
