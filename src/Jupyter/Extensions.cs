// Copyright (c) Microsoft Corporation. All rights reserved.
// Licensed under the MIT License.

using System;
using System.Collections.Generic;
using System.Collections.Immutable;
using System.Text.RegularExpressions;
using Microsoft.Jupyter.Core;
using Microsoft.Quantum.Simulation.Common;
using Microsoft.Quantum.Simulation.Core;
using Microsoft.Quantum.Simulation.Simulators;

namespace Microsoft.Quantum.IQSharp.Jupyter
{
    /// <summary>
    ///      Extension methods to be used with various IQ# and Jupyter objects.
    /// </summary>
    public static class Extensions
    {
        /// <summary>
        ///     Given a configuration source, applies an action if that
        ///     configuration source defines a value for a particular
        ///     configuration key.
        /// </summary>
        internal static IConfigurationSource ApplyConfiguration<T>(
            this IConfigurationSource configurationSource,
            string keyName, Action<T> action
        )
        {
            if (configurationSource.Configuration.TryGetValue(keyName, out var value))
            {
                action(value.ToObject<T>());
            }
            return configurationSource;
        }

        private static readonly IImmutableList<(long, string)> byteSuffixes = new List<(long, string)>
        {
            (1L << 50, "PiB"),
            (1L << 40, "TiB"),
            (1L << 30, "GiB"),
            (1L << 20, "MiB"),
            (1L << 10, "KiB")
        }.ToImmutableList();

        /// <summary>
        ///      Given a number of bytes, formats that number as a human
        ///      readable string by appending unit suffixes (i.e.: indicating
        ///      kilobytes, megabytes, etc.).
        /// </summary>
        /// <param name="nBytes">A number of bytes to be formatted.</param>
        /// <returns>
        ///     The number of bytes formatted as a human-readable string.
        /// </returns>
        public static string ToHumanReadableBytes(this long nBytes)
        {
            foreach (var (scale, suffix) in byteSuffixes)
            {
                if (nBytes >= scale)
                {
                    var coefficient = ((double)nBytes) / scale;
                    return $"{coefficient.ToString("0.###")} {suffix}";
                }
            }
            // Fall through to just bytes.
            return $"{nBytes} B";
        }

        /// <summary>
        ///     Adds functionality to a given quantum simulator to display
        ///     diagnostic output with rich Jupyter formatting.
        /// </summary>
        /// <param name="simulator">
        ///     The simulator to be augmented with Jupyter display
        ///     functionality.
        /// </param>
        /// <param name="channel">
        ///     The Jupyter display channel to be used to display diagnostic
        ///     output.
        /// </param>
        /// <param name="configurationSource">
        ///      A source of configuration options to be used to set display
        ///      preferences. Typically, this will be provided by the service
        ///      provider configured when an execution engine is constructed.
        /// </param>
        /// <returns>
        ///     The value of <paramref name="simulator" />.
        /// </returns>
        public static QuantumSimulator WithJupyterDisplay(this QuantumSimulator simulator, IChannel channel, IConfigurationSource configurationSource)
        {
            // First, we disable console-based logging so as to not
            // duplicate messages.
            simulator.DisableLogToConsole();
            // Next, we attach the display channel's standard output handling
            // to the log event.
            simulator.OnLog += channel.Stdout;

            // Next, we register the generic version of the DumpMachine callable
            // as an ICallable with the simulator. Below, we'll provide our
            // implementation of DumpMachine with the channel and configuration
            // source we got as arguments. At the moment, there's no direct
            // way to do this when registering an implementation, so we instead
            // get an instance of the newly registered callable and set its
            // properties accordingly.
            simulator.Register(
                typeof(Diagnostics.DumpMachine<>), typeof(JupyterDumpMachine<>),
                signature: typeof(ICallable)
            );

            var op = ((GenericCallable)simulator.GetInstance(typeof(Microsoft.Quantum.Diagnostics.DumpMachine<>)));
            var concreteOp = op.FindCallable(typeof(QVoid), typeof(QVoid));
            ((JupyterDumpMachine<QVoid>)concreteOp).Channel = channel;
            ((JupyterDumpMachine<QVoid>)concreteOp).ConfigurationSource = configurationSource;
            concreteOp = op.FindCallable(typeof(string), typeof(QVoid));
            ((JupyterDumpMachine<string>)concreteOp).Channel = channel;
            ((JupyterDumpMachine<string>)concreteOp).ConfigurationSource = configurationSource;

            // Next, we repeat the whole process for DumpRegister instead of
            // DumpMachine.
            simulator.Register(
                typeof(Diagnostics.DumpRegister<>), typeof(JupyterDumpRegister<>),
                signature: typeof(ICallable)
            );

            op = ((GenericCallable)simulator.GetInstance(typeof(Microsoft.Quantum.Diagnostics.DumpRegister<>)));
            concreteOp = op.FindCallable(typeof(QVoid), typeof(QVoid));
            ((JupyterDumpRegister<QVoid>)concreteOp).Channel = channel;
            ((JupyterDumpRegister<QVoid>)concreteOp).ConfigurationSource = configurationSource;
            concreteOp = op.FindCallable(typeof(string), typeof(QVoid));
            ((JupyterDumpRegister<string>)concreteOp).Channel = channel;
            ((JupyterDumpRegister<string>)concreteOp).ConfigurationSource = configurationSource;

            return simulator;
        }

        public static T WithStackTraceDisplay<T>(this T simulator, IChannel channel)
        where T: SimulatorBase
        {
            simulator.DisableExceptionPrinting();
            simulator.OnException += (exception, stackTrace) =>
            {
                channel.Display(new DisplayableException
                {
                    Exception = exception,
                    StackTrace = stackTrace
                });
            };
            return simulator;
        }
<<<<<<< HEAD
=======

        /// <summary>
        ///      Removes common indents from each line in a string,
        ///      similarly to Python's <c>textwrap.dedent()</c> function.
        /// </summary>
        public static string Dedent(this string text)
        {
            // First, start by finding the length of common indents,
            // disregarding lines that are only whitespace.
            var leadingWhitespaceRegex = new Regex(@"^[ \t]*");
            var minWhitespace = int.MaxValue;
            foreach (var line in text.Split("\n"))
            {
                if (!string.IsNullOrWhiteSpace(line))
                {
                    var match = leadingWhitespaceRegex.Match(line);
                    minWhitespace = match.Success
                                ? System.Math.Min(minWhitespace, match.Value.Length)
                                : minWhitespace = 0;
                }
            }

            // We can use that to build a new regex that strips
            // out common indenting.
            var leftTrimRegex = new Regex(@$"^[ \t]{{{minWhitespace}}}", RegexOptions.Multiline);
            return leftTrimRegex.Replace(text, "");
        }
>>>>>>> bed54acf
    }
}<|MERGE_RESOLUTION|>--- conflicted
+++ resolved
@@ -147,8 +147,6 @@
             };
             return simulator;
         }
-<<<<<<< HEAD
-=======
 
         /// <summary>
         ///      Removes common indents from each line in a string,
@@ -176,6 +174,5 @@
             var leftTrimRegex = new Regex(@$"^[ \t]{{{minWhitespace}}}", RegexOptions.Multiline);
             return leftTrimRegex.Replace(text, "");
         }
->>>>>>> bed54acf
     }
 }